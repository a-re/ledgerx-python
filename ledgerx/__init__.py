--- conflicted
+++ resolved
@@ -16,8 +16,5 @@
 from ledgerx.positions import Positions
 from ledgerx.transactions import Transactions
 from ledgerx.orders import Orders
-<<<<<<< HEAD
-from ledgerx.websocket import WebSocket
-=======
 from ledgerx.bitvol import Bitvol
->>>>>>> a1f0e5f3
+from ledgerx.websocket import WebSocket