--- conflicted
+++ resolved
@@ -30,11 +30,7 @@
         while True:
             res = requests.get(url, headers=headers, params=params)
             logging.debug(f"get {url} {res}")
-<<<<<<< HEAD
-            if res.status_code == 429:
-=======
             if HttpClient.RETRY_429_ERRORS and res.status_code == 429:
->>>>>>> 68059a5a
                 if delay == DELAY_SECONDS:
                     delay += 1
                 else:
