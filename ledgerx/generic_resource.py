from time import sleep
from typing import List, Dict, Callable

from ledgerx import DELAY_SECONDS
from ledgerx.http_client import HttpClient
from ledgerx.util import has_next_url

import logging


class GenericResource:
    @classmethod
<<<<<<< HEAD
    def next(cls, next_url: str):
        res = HttpClient.get(next_url)
=======
    def next(cls, next_url: str, params: Dict, include_api_key: bool = False):
        res = HttpClient.get(next_url, params, include_api_key)
>>>>>>> a5f3155a
        json_data = res.json()
        logging.debug(f"next {next_url} got {res} {json_data}")
        return json_data

    @classmethod
    def list(cls, url: str, params: Dict, include_api_key: bool = False):
        res = HttpClient.get(url, params, include_api_key)
        json_data = res.json()
        logging.debug(f"list {url} got {res} {json_data}")
        return json_data

    @classmethod
    def list_all(
        cls,
        url: str,
        params: Dict = {},
        include_api_key: bool = False,
        max_fetches: int = 0,
        delay: float = DELAY_SECONDS,
    ) -> List[Dict]:
        elements = []

        json_data = cls.list(url, params, include_api_key)
        elements.extend(json_data["data"])
        fetches = 1

        while has_next_url(json_data):
            if max_fetches > 0 and fetches >= max_fetches:
                break
            sleep(delay)
            json_data = cls.next(json_data["meta"]["next"], params, include_api_key)
            elements.extend(json_data["data"])
            fetches += 1
        return elements

    @classmethod
    def list_all_incremental_return(
        cls,
        url: str,
        params: Dict = {},
        include_api_key: bool = False,
        callback: Callable = None,
        max_fetches: int = 0,
        delay: float = DELAY_SECONDS,
    ) -> None:
        json_data = cls.list(url, params, include_api_key=include_api_key)
        callback(json_data["data"])
        fetches = 1

        while has_next_url(json_data):
            if max_fetches > 0 and fetches >= max_fetches:
                break
            sleep(delay)
            json_data = cls.next(json_data["meta"]["next"], params, include_api_key)
            callback(json_data["data"])
            fetches += 1<|MERGE_RESOLUTION|>--- conflicted
+++ resolved
@@ -10,13 +10,8 @@
 
 class GenericResource:
     @classmethod
-<<<<<<< HEAD
-    def next(cls, next_url: str):
-        res = HttpClient.get(next_url)
-=======
     def next(cls, next_url: str, params: Dict, include_api_key: bool = False):
         res = HttpClient.get(next_url, params, include_api_key)
->>>>>>> a5f3155a
         json_data = res.json()
         logging.debug(f"next {next_url} got {res} {json_data}")
         return json_data
