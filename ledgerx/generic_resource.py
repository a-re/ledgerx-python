--- conflicted
+++ resolved
@@ -32,11 +32,7 @@
         params: Dict = {},
         include_api_key: bool = False,
         max_fetches: int = 0,
-<<<<<<< HEAD
-        delay: float = DELAY_SECONDS,
-=======
         delay: float = -1,
->>>>>>> ca0cdfb4
     ) -> List[Dict]:
         elements = []
         if delay < 0:
