--- conflicted
+++ resolved
@@ -7,11 +7,7 @@
 
 class Contracts:
     default_list_params = dict(limit=DEFAULT_LIMIT, active=True)
-<<<<<<< HEAD
-    default_list_traded = dict(limit=DEFAULT_LIMIT*100, derivative_type=None, asset=None)
-=======
     default_list_traded = dict(limit=DEFAULT_LIMIT, derivative_type=None, asset=None)
->>>>>>> a5f3155a
 
     @classmethod
     def list(cls, params: Dict = {}) -> List[Dict]:
