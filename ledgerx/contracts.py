from typing import List, Dict
from ledgerx.http_client import HttpClient
from ledgerx.generic_resource import GenericResource
from ledgerx.util import gen_url, unique_values_from_key
from ledgerx import DEFAULT_LIMIT
<<<<<<< HEAD
=======
from ledgerx import DELAY_SECONDS
>>>>>>> ca0cdfb4


class Contracts:
    default_list_params = dict(limit=DEFAULT_LIMIT, active=True)
    default_list_traded = dict(limit=DEFAULT_LIMIT, derivative_type=None, asset=None)
<<<<<<< HEAD
=======
    default_trading_contracts_delay = DELAY_SECONDS
>>>>>>> ca0cdfb4

    @classmethod
    def list(cls, params: Dict = {}) -> List[Dict]:
        """List contracts

        Args:
            params (Dict, optional): [description]. Defaults to {}.

        Returns:
            List[Dict]: [description]
        """
        include_api_key = False
        url = gen_url("/trading/contracts")
        qps = {**cls.default_list_params, **params}
        res = HttpClient.get(url, qps, include_api_key)
        return res.json()

    @classmethod
    def list_traded(cls, params: Dict = {}) -> List[Dict]:
        """List traded contracts

        Args:
            params (Dict, optional): [description]. Defaults to {}.

        Returns:
            List[Dict]: [description]
        """
        include_api_key = True
        url = gen_url("/trading/contracts/traded")
        qps = {**cls.default_list_traded, **params}
        res = HttpClient.get(url, qps, include_api_key)
        return res.json()

    @classmethod
    def retrieve(cls, contract_id: int) -> Dict:
        """Returns your position for a given contract.

        https://docs.ledgerx.com/reference#retrievecontract

        Args:
            contract_id (int): [description]

        Returns:
            Dict: [description]
        """
        include_api_key = True
        url = gen_url(f"/trading/contracts/{contract_id}")
        res = HttpClient.get(url, {}, include_api_key)
        return res.json()

    @classmethod
    def retrieve_position(cls, contract_id: int) -> Dict:
        """Returns contract details for a a single contract ID.

        https://docs.ledgerx.com/reference#positioncontract

        Args:
            contract_id (int): LedgerX contract ID

        Returns:
            Dict: [description]
        """
        include_api_key = True
        url = gen_url(f"/trading/contracts/{contract_id}/position")
        res = HttpClient.get(url, {}, include_api_key)
        return res.json()

    ### helper methods specific to this API client

    @classmethod
    def list_all(cls, params: Dict = {}) -> List[str]:
        include_api_key = False
        url = gen_url("/trading/contracts")
        qps = {**cls.default_list_params, **params}
<<<<<<< HEAD
        return GenericResource.list_all(url, qps, include_api_key, 0, 6)

    @classmethod
    def list_all_traded(cls, params: Dict = {}) -> List[str]:
        include_api_key = True
        url = gen_url("/trading/contracts/traded")
        qps = {**cls.default_list_traded, **params}
        return GenericResource.list_all(url, qps, include_api_key)
=======
        return GenericResource.list_all(url, qps, include_api_key, 0, cls.default_trading_contracts_delay)
>>>>>>> ca0cdfb4

    @classmethod
    def next(cls, next_url: str) -> Dict:
        res = HttpClient.get(next_url)
        return res.json()

    @classmethod
    def list_all_expiration_dates(cls, params: Dict = {}) -> List[str]:
        """List all expiration dates for Listed Contracts

        Args:
            params (Dict, optional): . Defaults to {}.

        Returns:
            List[str]: [description]
        """
        contracts = cls.list_all(params)
        exp_dates = unique_values_from_key(contracts, "date_expires")
        return sorted(exp_dates)<|MERGE_RESOLUTION|>--- conflicted
+++ resolved
@@ -3,19 +3,13 @@
 from ledgerx.generic_resource import GenericResource
 from ledgerx.util import gen_url, unique_values_from_key
 from ledgerx import DEFAULT_LIMIT
-<<<<<<< HEAD
-=======
 from ledgerx import DELAY_SECONDS
->>>>>>> ca0cdfb4
 
 
 class Contracts:
     default_list_params = dict(limit=DEFAULT_LIMIT, active=True)
     default_list_traded = dict(limit=DEFAULT_LIMIT, derivative_type=None, asset=None)
-<<<<<<< HEAD
-=======
     default_trading_contracts_delay = DELAY_SECONDS
->>>>>>> ca0cdfb4
 
     @classmethod
     def list(cls, params: Dict = {}) -> List[Dict]:
@@ -90,8 +84,7 @@
         include_api_key = False
         url = gen_url("/trading/contracts")
         qps = {**cls.default_list_params, **params}
-<<<<<<< HEAD
-        return GenericResource.list_all(url, qps, include_api_key, 0, 6)
+        return GenericResource.list_all(url, qps, include_api_key, 0, cls.default_trading_contracts_delay)
 
     @classmethod
     def list_all_traded(cls, params: Dict = {}) -> List[str]:
@@ -99,9 +92,6 @@
         url = gen_url("/trading/contracts/traded")
         qps = {**cls.default_list_traded, **params}
         return GenericResource.list_all(url, qps, include_api_key)
-=======
-        return GenericResource.list_all(url, qps, include_api_key, 0, cls.default_trading_contracts_delay)
->>>>>>> ca0cdfb4
 
     @classmethod
     def next(cls, next_url: str) -> Dict:
