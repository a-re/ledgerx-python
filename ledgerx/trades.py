--- conflicted
+++ resolved
@@ -9,11 +9,7 @@
     default_list_params = dict(
         status_type=201, limit=DEFAULT_LIMIT, min_size=1, mine=False, asset="CBTC"
     )
-<<<<<<< HEAD
-    default_list_all_params = dict(limit=DEFAULT_LIMIT*100)
-=======
     default_list_all_params = dict(limit=DEFAULT_LIMIT)
->>>>>>> a5f3155a
 
     @classmethod
     def list(cls, params: Dict = {}) -> List[Dict]:
